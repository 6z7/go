--- conflicted
+++ resolved
@@ -58,7 +58,7 @@
 func ParseUint(s string, base int, bitSize int) (uint64, error) {
 	const fnParseUint = "ParseUint"
 
-	if s == "" {
+	if s == "" || !underscoreOK(s) {
 		return 0, syntaxError(fnParseUint, s)
 	}
 
@@ -113,13 +113,12 @@
 
 	maxVal := uint64(1)<<uint(bitSize) - 1
 
-	underscores := false
 	var n uint64
 	for _, c := range []byte(s) {
 		var d byte
 		switch {
 		case c == '_' && base0:
-			underscores = true
+			// underscoreOK already called
 			continue
 		case '0' <= c && c <= '9':
 			d = c - '0'
@@ -147,28 +146,17 @@
 		n = n1
 	}
 
-	if underscores && !underscoreOK(s0) {
-		return 0, syntaxError(fnParseUint, s0)
-	}
-
 	return n, nil
 }
 
 // ParseInt interprets a string s in the given base (0, 2 to 36) and
 // bit size (0 to 64) and returns the corresponding value i.
 //
-<<<<<<< HEAD
-// If the base argument is 0, the true base is implied by the string's
-// prefix: 2 for "0b", 8 for "0" or "0o", 16 for "0x", and 10 otherwise.
-// Also, for argument base 0 only, underscore characters are permitted
-// as defined by the Go syntax for integer literals.
-=======
 // If base == 0, the base is implied by the string's prefix:
 // base 2 for "0b", base 8 for "0" or "0o", base 16 for "0x",
 // and base 10 otherwise. Also, for base == 0 only, underscore
 // characters are permitted per the Go integer literal syntax.
 // If base is below 0, is 1, or is above 36, an error is returned.
->>>>>>> 6be4a5eb
 //
 // The bitSize argument specifies the integer type
 // that the result must fit into. Bit sizes 0, 8, 16, 32, and 64
