// Copyright 2019 The Go Authors. All rights reserved.
// Use of this source code is governed by a BSD-style
// license that can be found in the LICENSE file.

// Scavenging free pages.
//
// This file implements scavenging (the release of physical pages backing mapped
// memory) of free and unused pages in the heap as a way to deal with page-level
// fragmentation and reduce the RSS of Go applications.
//
// Scavenging in Go happens on two fronts: there's the background
// (asynchronous) scavenger and the heap-growth (synchronous) scavenger.
//
// The former happens on a goroutine much like the background sweeper which is
// soft-capped at using scavengePercent of the mutator's time, based on
// order-of-magnitude estimates of the costs of scavenging. The background
// scavenger's primary goal is to bring the estimated heap RSS of the
// application down to a goal.
//
// That goal is defined as:
//   (retainExtraPercent+100) / 100 * (next_gc / last_next_gc) * last_heap_inuse
//
// Essentially, we wish to have the application's RSS track the heap goal, but
// the heap goal is defined in terms of bytes of objects, rather than pages like
// RSS. As a result, we need to take into account for fragmentation internal to
// spans. next_gc / last_next_gc defines the ratio between the current heap goal
// and the last heap goal, which tells us by how much the heap is growing and
// shrinking. We estimate what the heap will grow to in terms of pages by taking
// this ratio and multiplying it by heap_inuse at the end of the last GC, which
// allows us to account for this additional fragmentation. Note that this
// procedure makes the assumption that the degree of fragmentation won't change
// dramatically over the next GC cycle. Overestimating the amount of
// fragmentation simply results in higher memory use, which will be accounted
// for by the next pacing up date. Underestimating the fragmentation however
// could lead to performance degradation. Handling this case is not within the
// scope of the scavenger. Situations where the amount of fragmentation balloons
// over the course of a single GC cycle should be considered pathologies,
// flagged as bugs, and fixed appropriately.
//
// An additional factor of retainExtraPercent is added as a buffer to help ensure
// that there's more unscavenged memory to allocate out of, since each allocation
// out of scavenged memory incurs a potentially expensive page fault.
//
// The goal is updated after each GC and the scavenger's pacing parameters
// (which live in mheap_) are updated to match. The pacing parameters work much
// like the background sweeping parameters. The parameters define a line whose
// horizontal axis is time and vertical axis is estimated heap RSS, and the
// scavenger attempts to stay below that line at all times.
//
// The synchronous heap-growth scavenging happens whenever the heap grows in
// size, for some definition of heap-growth. The intuition behind this is that
// the application had to grow the heap because existing fragments were
// not sufficiently large to satisfy a page-level memory allocation, so we
// scavenge those fragments eagerly to offset the growth in RSS that results.

package runtime

const (
	// The background scavenger is paced according to these parameters.
	//
	// scavengePercent represents the portion of mutator time we're willing
	// to spend on scavenging in percent.
	//
	// scavengePageLatency is a worst-case estimate (order-of-magnitude) of
	// the time it takes to scavenge one (regular-sized) page of memory.
	// scavengeHugePageLatency is the same but for huge pages.
	//
	// scavengePagePeriod is derived from scavengePercent and scavengePageLatency,
	// and represents the average time between scavenging one page that we're
	// aiming for. scavengeHugePagePeriod is the same but for huge pages.
	// These constants are core to the scavenge pacing algorithm.
	scavengePercent         = 1    // 1%
	scavengePageLatency     = 10e3 // 10µs
	scavengeHugePageLatency = 10e3 // 10µs
	scavengePagePeriod      = scavengePageLatency / (scavengePercent / 100.0)
	scavengeHugePagePeriod  = scavengePageLatency / (scavengePercent / 100.0)

	// retainExtraPercent represents the amount of memory over the heap goal
	// that the scavenger should keep as a buffer space for the allocator.
	//
	// The purpose of maintaining this overhead is to have a greater pool of
	// unscavenged memory available for allocation (since using scavenged memory
	// incurs an additional cost), to account for heap fragmentation and
	// the ever-changing layout of the heap.
	retainExtraPercent = 10
)

// heapRetained returns an estimate of the current heap RSS.
//
// mheap_.lock must be held or the world must be stopped.
func heapRetained() uint64 {
	return memstats.heap_sys - memstats.heap_released
}

// gcPaceScavenger updates the scavenger's pacing, particularly
// its rate and RSS goal.
//
// The RSS goal is based on the current heap goal with a small overhead
// to accommodate non-determinism in the allocator.
//
// The pacing is based on scavengePageRate, which applies to both regular and
// huge pages. See that constant for more information.
//
// mheap_.lock must be held or the world must be stopped.
func gcPaceScavenger() {
	// If we're called before the first GC completed, disable scavenging.
	// We never scavenge before the 2nd GC cycle anyway (we don't have enough
	// information about the heap yet) so this is fine, and avoids a fault
	// or garbage data later.
	if memstats.last_next_gc == 0 {
		mheap_.scavengeBytesPerNS = 0
		return
	}
	// Compute our scavenging goal.
	goalRatio := float64(memstats.next_gc) / float64(memstats.last_next_gc)
	retainedGoal := uint64(float64(memstats.last_heap_inuse) * goalRatio)
	// Add retainExtraPercent overhead to retainedGoal. This calculation
	// looks strange but the purpose is to arrive at an integer division
	// (e.g. if retainExtraPercent = 12.5, then we get a divisor of 8)
	// that also avoids the overflow from a multiplication.
	retainedGoal += retainedGoal / (1.0 / (retainExtraPercent / 100.0))
	// Align it to a physical page boundary to make the following calculations
	// a bit more exact.
	retainedGoal = (retainedGoal + uint64(physPageSize) - 1) &^ (uint64(physPageSize) - 1)

	// Represents where we are now in the heap's contribution to RSS in bytes.
	//
	// Guaranteed to always be a multiple of physPageSize on systems where
	// physPageSize <= pageSize since we map heap_sys at a rate larger than
	// any physPageSize and released memory in multiples of the physPageSize.
	//
	// However, certain functions recategorize heap_sys as other stats (e.g.
	// stack_sys) and this happens in multiples of pageSize, so on systems
	// where physPageSize > pageSize the calculations below will not be exact.
	// Generally this is OK since we'll be off by at most one regular
	// physical page.
	retainedNow := heapRetained()

	// If we're already below our goal, publish the goal in case it changed
	// then disable the background scavenger.
	if retainedNow <= retainedGoal {
		mheap_.scavengeRetainedGoal = retainedGoal
		mheap_.scavengeBytesPerNS = 0
		return
	}

	// Now we start to compute the total amount of work necessary and the total
	// amount of time we're willing to give the scavenger to complete this work.
	// This will involve calculating how much of the work consists of huge pages
	// and how much consists of regular pages since the former can let us scavenge
	// more memory in the same time.
	totalWork := retainedNow - retainedGoal

	// On systems without huge page support, all work is regular work.
	regularWork := totalWork
	hugeTime := uint64(0)

	// On systems where we have huge pages, we want to do as much of the
	// scavenging work as possible on huge pages, because the costs are the
	// same per page, but we can give back more more memory in a shorter
	// period of time.
	if physHugePageSize != 0 {
		// Start by computing the amount of free memory we have in huge pages
		// in total. Trivially, this is all the huge page work we need to do.
		hugeWork := uint64(mheap_.free.unscavHugePages) << physHugePageShift

		// ...but it could turn out that there's more huge work to do than
		// total work, so cap it at total work. This might happen for very large
		// heaps where the additional factor of retainExtraPercent can make it so
		// that there are free chunks of memory larger than a huge page that we don't want
		// to scavenge.
		if hugeWork >= totalWork {
			hugePages := totalWork >> physHugePageShift
			hugeWork = hugePages << physHugePageShift
		}
		// Everything that's not huge work is regular work. At this point we
		// know huge work so we can calculate how much time that will take
		// based on scavengePageRate (which applies to pages of any size).
		regularWork = totalWork - hugeWork
		hugeTime = (hugeWork >> physHugePageShift) * scavengeHugePagePeriod
	}
	// Finally, we can compute how much time it'll take to do the regular work
	// and the total time to do all the work.
	regularTime := regularWork / uint64(physPageSize) * scavengePagePeriod
	totalTime := hugeTime + regularTime

	now := nanotime()

	// Update all the pacing parameters in mheap with scavenge.lock held,
	// so that scavenge.gen is kept in sync with the updated values.
	mheap_.scavengeRetainedGoal = retainedGoal
	mheap_.scavengeRetainedBasis = retainedNow
	mheap_.scavengeTimeBasis = now
	mheap_.scavengeBytesPerNS = float64(totalWork) / float64(totalTime)
	mheap_.scavengeGen++ // increase scavenge generation
}

<<<<<<< HEAD
// 后台清除
// State of the background scavenger.
=======
// Sleep/wait state of the background scavenger.
>>>>>>> 6be4a5eb
var scavenge struct {
	lock   mutex
	//执行gc的g
	g      *g
	parked bool
	//gc定时器
	timer  *timer

	// Generation counter.
	//
	// It represents the last generation count (as defined by
	// mheap_.scavengeGen) checked by the scavenger and is updated
	// each time the scavenger checks whether it is on-pace.
	//
	// Skew between this field and mheap_.scavengeGen is used to
	// determine whether a new update is available.
	//
	// Protected by mheap_.lock.
	gen uint64
}

// wakeScavenger unparks the scavenger if necessary. It must be called
// after any pacing update.
//
// mheap_.lock and scavenge.lock must not be held.
func wakeScavenger() {
	lock(&scavenge.lock)
	if scavenge.parked {
		// Try to stop the timer but we don't really care if we succeed.
		// It's possible that either a timer was never started, or that
		// we're racing with it.
		// In the case that we're racing with there's the low chance that
		// we experience a spurious wake-up of the scavenger, but that's
		// totally safe.
		stopTimer(scavenge.timer)

		// Unpark the goroutine and tell it that there may have been a pacing
		// change.
		scavenge.parked = false
		goready(scavenge.g, 0)
	}
	unlock(&scavenge.lock)
}

// scavengeSleep attempts to put the scavenger to sleep for ns.
//
// Note that this function should only be called by the scavenger.
//
// The scavenger may be woken up earlier by a pacing change, and it may not go
// to sleep at all if there's a pending pacing change.
//
// Returns false if awoken early (i.e. true means a complete sleep).
func scavengeSleep(ns int64) bool {
	lock(&scavenge.lock)

	// First check if there's a pending update.
	// If there is one, don't bother sleeping.
	var hasUpdate bool
	systemstack(func() {
		lock(&mheap_.lock)
		hasUpdate = mheap_.scavengeGen != scavenge.gen
		unlock(&mheap_.lock)
	})
	if hasUpdate {
		unlock(&scavenge.lock)
		return false
	}

	// Set the timer.
	//
	// This must happen here instead of inside gopark
	// because we can't close over any variables without
	// failing escape analysis.
	now := nanotime()
	scavenge.timer.when = now + ns
	startTimer(scavenge.timer)

	// Mark ourself as asleep and go to sleep.
	scavenge.parked = true
	goparkunlock(&scavenge.lock, waitReasonSleep, traceEvGoSleep, 2)

	// Return true if we completed the full sleep.
	return (nanotime() - now) >= ns
}

// Background scavenger.
//
// The background scavenger maintains the RSS of the application below
// the line described by the proportional scavenging statistics in
// the mheap struct.
func bgscavenge(c chan int) {
	scavenge.g = getg()

	lock(&scavenge.lock)
	scavenge.parked = true

	scavenge.timer = new(timer)
	scavenge.timer.f = func(_ interface{}, _ uintptr) {
		wakeScavenger()
	}

	c <- 1
	goparkunlock(&scavenge.lock, waitReasonGCScavengeWait, traceEvGoBlock, 1)

	// Parameters for sleeping.
	//
	// If we end up doing more work than we need, we should avoid spinning
	// until we have more work to do: instead, we know exactly how much time
	// until more work will need to be done, so we sleep.
	//
	// We should avoid sleeping for less than minSleepNS because Gosched()
	// overheads among other things will work out better in that case.
	//
	// There's no reason to set a maximum on sleep time because we'll always
	// get woken up earlier if there's any kind of update that could change
	// the scavenger's pacing.
	//
	// retryDelayNS tracks how much to sleep next time we fail to do any
	// useful work.
	const minSleepNS = int64(100 * 1000) // 100 µs

	retryDelayNS := minSleepNS

	for {
		released := uintptr(0)
		park := false
		ttnext := int64(0)

		// Run on the system stack since we grab the heap lock,
		// and a stack growth with the heap lock means a deadlock.
		systemstack(func() {
			lock(&mheap_.lock)

			// Update the last generation count that the scavenger has handled.
			scavenge.gen = mheap_.scavengeGen

			// If background scavenging is disabled or if there's no work to do just park.
			retained := heapRetained()
			if mheap_.scavengeBytesPerNS == 0 || retained <= mheap_.scavengeRetainedGoal {
				unlock(&mheap_.lock)
				park = true
				return
			}

			// Calculate how big we want the retained heap to be
			// at this point in time.
			//
			// The formula is for that of a line, y = b - mx
			// We want y (want),
			//   m = scavengeBytesPerNS (> 0)
			//   x = time between scavengeTimeBasis and now
			//   b = scavengeRetainedBasis
			rate := mheap_.scavengeBytesPerNS
			tdist := nanotime() - mheap_.scavengeTimeBasis
			rdist := uint64(rate * float64(tdist))
			want := mheap_.scavengeRetainedBasis - rdist

			// If we're above the line, scavenge to get below the
			// line.
			if retained > want {
				released = mheap_.scavengeLocked(uintptr(retained - want))
			}
			unlock(&mheap_.lock)

			// If we over-scavenged a bit, calculate how much time it'll
			// take at the current rate for us to make that up. We definitely
			// won't have any work to do until at least that amount of time
			// passes.
			if released > uintptr(retained-want) {
				extra := released - uintptr(retained-want)
				ttnext = int64(float64(extra) / rate)
			}
		})

		if park {
			lock(&scavenge.lock)
			scavenge.parked = true
			goparkunlock(&scavenge.lock, waitReasonGCScavengeWait, traceEvGoBlock, 1)
			continue
		}

		if debug.gctrace > 0 {
			if released > 0 {
				print("scvg: ", released>>20, " MB released\n")
			}
			print("scvg: inuse: ", memstats.heap_inuse>>20, ", idle: ", memstats.heap_idle>>20, ", sys: ", memstats.heap_sys>>20, ", released: ", memstats.heap_released>>20, ", consumed: ", (memstats.heap_sys-memstats.heap_released)>>20, " (MB)\n")
		}

		if released == 0 {
			// If we were unable to release anything this may be because there's
			// no free memory available to scavenge. Go to sleep and try again.
			if scavengeSleep(retryDelayNS) {
				// If we successfully slept through the delay, back off exponentially.
				retryDelayNS *= 2
			}
			continue
		}
		retryDelayNS = minSleepNS

		if ttnext > 0 && ttnext > minSleepNS {
			// If there's an appreciable amount of time until the next scavenging
			// goal, just sleep. We'll get woken up if anything changes and this
			// way we avoid spinning.
			scavengeSleep(ttnext)
			continue
		}

		// Give something else a chance to run, no locks are held.
		Gosched()
	}
}<|MERGE_RESOLUTION|>--- conflicted
+++ resolved
@@ -96,7 +96,7 @@
 // its rate and RSS goal.
 //
 // The RSS goal is based on the current heap goal with a small overhead
-// to accommodate non-determinism in the allocator.
+// to accomodate non-determinism in the allocator.
 //
 // The pacing is based on scavengePageRate, which applies to both regular and
 // huge pages. See that constant for more information.
@@ -195,18 +195,11 @@
 	mheap_.scavengeGen++ // increase scavenge generation
 }
 
-<<<<<<< HEAD
-// 后台清除
-// State of the background scavenger.
-=======
 // Sleep/wait state of the background scavenger.
->>>>>>> 6be4a5eb
 var scavenge struct {
 	lock   mutex
-	//执行gc的g
 	g      *g
 	parked bool
-	//gc定时器
 	timer  *timer
 
 	// Generation counter.
