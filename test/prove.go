--- conflicted
+++ resolved
@@ -853,63 +853,6 @@
 	return x
 }
 
-<<<<<<< HEAD
-// The 4 xxxxExtNto64 functions below test whether prove is looking
-// through value-preserving sign/zero extensions of index values (issue #26292).
-
-// Look through all extensions
-func signExtNto64(x []int, j8 int8, j16 int16, j32 int32) int {
-	if len(x) < 22 {
-		return 0
-	}
-	if j8 >= 0 && j8 < 22 {
-		return x[j8]  // ERROR "Proved IsInBounds$"
-	}
-	if j16 >= 0 && j16 < 22 {
-		return x[j16]  // ERROR "Proved IsInBounds$"
-	}
-	if j32 >= 0 && j32 < 22 {
-		return x[j32]  // ERROR "Proved IsInBounds$"
-	}
-	return 0
-}
-
-func zeroExtNto64(x []int, j8 uint8, j16 uint16, j32 uint32) int {
-	if len(x) < 22 {
-		return 0
-	}
-	if j8 >= 0 && j8 < 22 {
-		return x[j8]  // ERROR "Proved IsInBounds$"
-	}
-	if j16 >= 0 && j16 < 22 {
-		return x[j16]  // ERROR "Proved IsInBounds$"
-	}
-	if j32 >= 0 && j32 < 22 {
-		return x[j32]  // ERROR "Proved IsInBounds$"
-	}
-	return 0
-}
-
-// Process fence-post implications through 32to64 extensions (issue #29964)
-func signExt32to64Fence(x []int, j int32) int {
-	if x[j] != 0 {
-		return 1
-	}
-	if j > 0 && x[j-1] != 0 {  // ERROR "Proved IsInBounds$"
-		return 1
-	}
-	return 0
-}
-
-func zeroExt32to64Fence(x []int, j uint32) int {
-	if x[j] != 0 {
-		return 1
-	}
-	if j > 0 && x[j-1] != 0 {  // ERROR "Proved IsInBounds$"
-		return 1
-	}
-	return 0
-=======
 // Ensure that bounds checks with negative indexes are not incorrectly removed.
 func negIndex() {
 	n := make([]int, 1)
@@ -930,7 +873,6 @@
 	}
 	useSlice(a)
 	useSlice(c)
->>>>>>> 6be4a5eb
 }
 
 //go:noinline
